from src.plugin_system.base.plugin_metadata import PluginMetadata

__plugin_meta__ = PluginMetadata(
    name="月经周期状态插件",
    description="模拟女性月经周期对机器人状态的影响，让机器人具有生物节律",
    usage="根据月经周期调整机器人的生理和心理状态，影响回复风格",
    version="1.0.0",
    author="bingyv92",
    license="MIT",
<<<<<<< HEAD
    repository_url="https://github.com/bingyv92/mofox_period_plugin",
)
=======
    repository_url="https://github.com/bingyv92/mofox_period_plugin"

)

>>>>>>> 32740785
<|MERGE_RESOLUTION|>--- conflicted
+++ resolved
@@ -1,18 +1,11 @@
-from src.plugin_system.base.plugin_metadata import PluginMetadata
-
-__plugin_meta__ = PluginMetadata(
-    name="月经周期状态插件",
-    description="模拟女性月经周期对机器人状态的影响，让机器人具有生物节律",
-    usage="根据月经周期调整机器人的生理和心理状态，影响回复风格",
-    version="1.0.0",
-    author="bingyv92",
-    license="MIT",
-<<<<<<< HEAD
-    repository_url="https://github.com/bingyv92/mofox_period_plugin",
-)
-=======
-    repository_url="https://github.com/bingyv92/mofox_period_plugin"
-
-)
-
->>>>>>> 32740785
+from src.plugin_system.base.plugin_metadata import PluginMetadata
+
+__plugin_meta__ = PluginMetadata(
+    name="月经周期状态插件",
+    description="模拟女性月经周期对机器人状态的影响，让机器人具有生物节律",
+    usage="根据月经周期调整机器人的生理和心理状态，影响回复风格",
+    version="1.0.0",
+    author="bingyv92",
+    license="MIT",
+    repository_url="https://github.com/bingyv92/mofox_period_plugin",
+)